#import "MGLSource.h"

#import "MGLFoundation.h"
#import "MGLTypes.h"
#import "MGLShape.h"

NS_ASSUME_NONNULL_BEGIN

@protocol MGLFeature;

/**
 Options for `MGLShapeSource` objects.
 */
typedef NSString *MGLShapeSourceOption NS_STRING_ENUM;

/**
 An `NSNumber` object containing a Boolean enabling or disabling clustering.
 If the `shape` property contains point shapes, setting this option to
 `YES` clusters the points by radius into groups. The default value is `NO`.

 This attribute corresponds to the
 <a href="https://www.mapbox.com/mapbox-gl-style-spec/#sources-geojson-cluster"><code>cluster</code></a>
 source property in the Mapbox Style Specification.

 This option only affects point features within a shape source.
 */
extern MGL_EXPORT const MGLShapeSourceOption MGLShapeSourceOptionClustered;

/**
 An `NSNumber` object containing an integer; specifies the radius of each
 cluster if clustering is enabled. A value of 512 produces a radius equal to
 the width of a tile. The default value is 50.
 */
extern MGL_EXPORT const MGLShapeSourceOption MGLShapeSourceOptionClusterRadius;

/**
 An `NSNumber` object containing an integer; specifies the maximum zoom level at
 which to cluster points if clustering is enabled. Defaults to one zoom level
 less than the value of `MGLShapeSourceOptionMaximumZoomLevel` so that, at the
 maximum zoom level, the shapes are not clustered.

 This attribute corresponds to the
 <a href="https://www.mapbox.com/mapbox-gl-style-spec/#sources-geojson-clusterMaxZoom"><code>clusterMaxZoom</code></a>
 source property in the Mapbox Style Specification.
 */
extern MGL_EXPORT const MGLShapeSourceOption MGLShapeSourceOptionMaximumZoomLevelForClustering;

/**
 An `NSNumber` object containing an integer; specifies the maximum zoom level at
 which to create vector tiles. A greater value produces greater detail at high
 zoom levels. The default value is 18.

 This attribute corresponds to the
 <a href="https://www.mapbox.com/mapbox-gl-style-spec/#sources-geojson-maxzoom"><code>maxzoom</code></a>
 source property in the Mapbox Style Specification.
 */
extern MGL_EXPORT const MGLShapeSourceOption MGLShapeSourceOptionMaximumZoomLevel;

/**
 An `NSNumber` object containing an integer; specifies the size of the tile
 buffer on each side. A value of 0 produces no buffer. A value of 512 produces a
 buffer as wide as the tile itself. Larger values produce fewer rendering
 artifacts near tile edges and slower performance. The default value is 128.

 This attribute corresponds to the
 <a href="https://www.mapbox.com/mapbox-gl-style-spec/#sources-geojson-buffer"><code>buffer</code></a>
 source property in the Mapbox Style Specification.
 */
extern MGL_EXPORT const MGLShapeSourceOption MGLShapeSourceOptionBuffer;

/**
 An `NSNumber` object containing a double; specifies the Douglas-Peucker
 simplification tolerance. A greater value produces simpler geometries and
 improves performance. The default value is 0.375.

 This attribute corresponds to the
 <a href="https://www.mapbox.com/mapbox-gl-style-spec/#sources-geojson-tolerance"><code>tolerance</code></a>
 source property in the Mapbox Style Specification.
 */
extern MGL_EXPORT const MGLShapeSourceOption MGLShapeSourceOptionSimplificationTolerance;

/**
 `MGLShapeSource` is a map content source that supplies vector shapes to be
 shown on the map. The shapes may be instances of `MGLShape` or `MGLFeature`,
 or they may be defined by local or external
 <a href="http://geojson.org/">GeoJSON</a> code. A shape source is added to an
 `MGLStyle` object along with an `MGLVectorStyleLayer` object. The vector style
 layer defines the appearance of any content supplied by the shape source.

 Each
 <a href="https://www.mapbox.com/mapbox-gl-style-spec/#sources-geojson"><code>geojson</code></a>
 source defined by the style JSON file is represented at runtime by an
 `MGLShapeSource` object that you can use to refine the map’s content and
 initialize new style layers. You can also add and remove sources dynamically
 using methods such as `-[MGLStyle addSource:]` and
 `-[MGLStyle sourceWithIdentifier:]`.

 Any vector style layer initialized with a shape source should have a `nil`
 value in its `sourceLayerIdentifier` property.

 ### Example

 ```swift
 var coordinates: [CLLocationCoordinate2D] = [
     CLLocationCoordinate2D(latitude: 37.77, longitude: -122.42),
     CLLocationCoordinate2D(latitude: 38.91, longitude: -77.04),
 ]
 let polyline = MGLPolylineFeature(coordinates: &coordinates, count: UInt(coordinates.count))
 let source = MGLShapeSource(identifier: "lines", features: [polyline], options: nil)
 mapView.style?.addSource(source)
 ```
 */
MGL_EXPORT
@interface MGLShapeSource : MGLSource

#pragma mark Initializing a Source

/**
 Returns a shape source with an identifier, URL, and dictionary of options for
 the source.

 @param identifier A string that uniquely identifies the source.
 @param url An HTTP(S) URL, absolute file URL, or local file URL relative to the
    current application’s resource bundle.
 @param options An `NSDictionary` of options for this source.
 @return An initialized shape source.
 */
- (instancetype)initWithIdentifier:(NSString *)identifier URL:(NSURL *)url options:(nullable NS_DICTIONARY_OF(MGLShapeSourceOption, id) *)options NS_DESIGNATED_INITIALIZER;

/**
 Returns a shape source with an identifier, a shape, and dictionary of options
 for the source.

 To specify attributes about the shape, use an instance of an `MGLShape`
 subclass that conforms to the `MGLFeature` protocol, such as `MGLPointFeature`.
 To include multiple shapes in the source, use an `MGLShapeCollection` or
 `MGLShapeCollectionFeature` object, or use the
 `-initWithIdentifier:features:options:` or
 `-initWithIdentifier:shapes:options:` methods.

 To create a shape from GeoJSON source code, use the
 `+[MGLShape shapeWithData:encoding:error:]` method.

 @param identifier A string that uniquely identifies the source.
 @param shape A concrete subclass of `MGLShape`
 @param options An `NSDictionary` of options for this source.
 @return An initialized shape source.
 */
- (instancetype)initWithIdentifier:(NSString *)identifier shape:(nullable MGLShape *)shape options:(nullable NS_DICTIONARY_OF(MGLShapeSourceOption, id) *)options NS_DESIGNATED_INITIALIZER;

/**
 Returns a shape source with an identifier, an array of features, and a dictionary
 of options for the source.

 Unlike `-initWithIdentifier:shapes:options:`, this method accepts `MGLFeature`
 instances, such as `MGLPointFeature` objects, whose attributes you can use when
 applying a predicate to `MGLVectorStyleLayer` or configuring a style layer’s
 appearance.

 To create a shape from GeoJSON source code, use the
 `+[MGLShape shapeWithData:encoding:error:]` method.

 @param identifier A string that uniquely identifies the source.
 @param features An array of objects that conform to the MGLFeature protocol.
 @param options An `NSDictionary` of options for this source.
 @return An initialized shape source.
 */
- (instancetype)initWithIdentifier:(NSString *)identifier features:(NS_ARRAY_OF(MGLShape<MGLFeature> *) *)features options:(nullable NS_DICTIONARY_OF(MGLShapeSourceOption, id) *)options;

/**
 Returns a shape source with an identifier, an array of shapes, and a dictionary of
 options for the source.

 Any `MGLFeature` instance passed into this initializer is treated as an ordinary
 shape, causing any attributes to be inaccessible to an `MGLVectorStyleLayer` when
 evaluating a predicate or configuring certain layout or paint attributes. To
 preserve the attributes associated with each feature, use the
 `-initWithIdentifier:features:options:` method instead.

 To create a shape from GeoJSON source code, use the
 `+[MGLShape shapeWithData:encoding:error:]` method.

 @param identifier A string that uniquely identifies the source.
 @param shapes An array of shapes; each shape is a member of a concrete subclass of MGLShape.
 @param options An `NSDictionary` of options for this source.
 @return An initialized shape source.
 */
- (instancetype)initWithIdentifier:(NSString *)identifier shapes:(NS_ARRAY_OF(MGLShape *) *)shapes options:(nullable NS_DICTIONARY_OF(MGLShapeSourceOption, id) *)options;

#pragma mark Accessing a Source’s Content

/**
 The contents of the source. A shape can represent a GeoJSON geometry, a
 feature, or a collection of features.

 If the receiver was initialized using `-initWithIdentifier:URL:options:`, this
 property is set to `nil`. This property is unavailable until the receiver is
 passed into `-[MGLStyle addSource:]`.

 You can get/set the shapes within a collection via this property. Actions must
 be performed on the application's main thread.
 */
@property (nonatomic, copy, nullable) MGLShape *shape;

/**
 The URL to the GeoJSON document that specifies the contents of the source.

 If the receiver was initialized using `-initWithIdentifier:shape:options:`,
 this property is set to `nil`.
 */
@property (nonatomic, copy, nullable) NSURL *URL;

/**
<<<<<<< HEAD
 Returns an array of map features for this source, filtered by the given predicate.

 Each object in the returned array represents a feature for the current style
 and provides access to attributes specified by the source

 Features come from tiled GeoJSON data that is converted to tiles internally,
 so feature geometries are clipped at tile boundaries and features
 may appear duplicated across tiles.

 @param predicate A predicate to filter the returned features.
 @return An array of objects conforming to the `MGLFeature` protocol that
 represent features in the sources used by the current style.
=======
 Returns an array of map features for this source, filtered by the given
 predicate.

 Each object in the returned array represents a feature for the current style
 and provides access to attributes specified via the `shape` property.

 Features come from tiled GeoJSON data that is converted to tiles internally,
 so feature geometries are clipped at tile boundaries and features
 may appear duplicated across tiles. For example, suppose this source contains a
 long polyline representing a road. The resulting array includes those parts of
 the road that lie within the map tiles that the source has loaded, even if the
 road extends into other tiles. The portion of the road within each map tile is
 included individually.
 
 Returned features may not necessarily be visible to the user at the time they
 are loaded: the style may lack a layer that draws the features in question. To
 obtain only _visible_ features, use the
 `-[MGLMapView visibleFeaturesAtPoint:inStyleLayersWithIdentifiers:predicate:]`
 or
 `-[MGLMapView visibleFeaturesInRect:inStyleLayersWithIdentifiers:predicate:]`
 method.

 @param predicate A predicate to filter the returned features. Use `nil` to
    include all features in the source.
 @return An array of objects conforming to the `MGLFeature` protocol that
    represent features in the source that match the predicate.
>>>>>>> e0fe42d8
 */
- (NS_ARRAY_OF(id <MGLFeature>) *)featuresMatchingPredicate:(nullable NSPredicate *)predicate;

@end

NS_ASSUME_NONNULL_END<|MERGE_RESOLUTION|>--- conflicted
+++ resolved
@@ -211,20 +211,6 @@
 @property (nonatomic, copy, nullable) NSURL *URL;
 
 /**
-<<<<<<< HEAD
- Returns an array of map features for this source, filtered by the given predicate.
-
- Each object in the returned array represents a feature for the current style
- and provides access to attributes specified by the source
-
- Features come from tiled GeoJSON data that is converted to tiles internally,
- so feature geometries are clipped at tile boundaries and features
- may appear duplicated across tiles.
-
- @param predicate A predicate to filter the returned features.
- @return An array of objects conforming to the `MGLFeature` protocol that
- represent features in the sources used by the current style.
-=======
  Returns an array of map features for this source, filtered by the given
  predicate.
 
@@ -251,7 +237,6 @@
     include all features in the source.
  @return An array of objects conforming to the `MGLFeature` protocol that
     represent features in the source that match the predicate.
->>>>>>> e0fe42d8
  */
 - (NS_ARRAY_OF(id <MGLFeature>) *)featuresMatchingPredicate:(nullable NSPredicate *)predicate;
 
