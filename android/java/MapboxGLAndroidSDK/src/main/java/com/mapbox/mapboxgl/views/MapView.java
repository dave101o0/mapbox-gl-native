--- conflicted
+++ resolved
@@ -1812,7 +1812,6 @@
             }
         };
 
-<<<<<<< HEAD
         if (android.os.Build.VERSION.SDK_INT >= Build.VERSION_CODES.JELLY_BEAN) {
             postOnAnimation(mRunnable);
         } else {
@@ -1820,8 +1819,6 @@
         }
     }
 
-=======
->>>>>>> 3de441f2
     /**
      * Defines callback for events OnMapChange
      */
@@ -1968,48 +1965,6 @@
     public void setCompassEnabled (boolean compassEnabled) {
         this.mIsCompassEnabled = compassEnabled;
         onInvalidate();
-    }
-
-    public void setCompassGravity(int gravity){
-        setWidgetGravity(mCompassView, gravity);
-    }
-
-    public void setCompassMargins(int left, int top, int right, int bottom){
-        setWidgetMargins(mCompassView, left, top, right, bottom);
-    }
-
-    public void setLogoGravity(int gravity){
-        setWidgetGravity(mLogoView, gravity);
-    }
-
-    public void setLogoMargins(int left, int top, int right, int bottom){
-        setWidgetMargins(mLogoView, left, top, right, bottom);
-    }
-
-    public void setAttributionGravity(int gravity){
-        setWidgetGravity(mAttributionsView, gravity);
-    }
-
-    public void setAttributionMargins(int left, int top, int right, int bottom) {
-        setWidgetMargins(mAttributionsView, left, top, right, bottom);
-    }
-
-    private void setWidgetGravity(@NonNull final View view, int gravity){
-        LayoutParams layoutParams = (LayoutParams) view.getLayoutParams();
-        layoutParams.gravity = gravity;
-        view.setLayoutParams(layoutParams);
-    }
-
-    private void setWidgetMargins(@NonNull final View view, int left, int top, int right, int bottom){
-        LayoutParams layoutParams = (LayoutParams) view.getLayoutParams();
-        layoutParams.setMargins(left,top,right,bottom);
-        view.setLayoutParams(layoutParams);
-    }
-
-    private void setWidgetMargins(@NonNull final View view, float leftDp, float topDp, float rightDp, float bottomDp){
-        LayoutParams layoutParams = (LayoutParams) view.getLayoutParams();
-        layoutParams.setMargins((int)(leftDp*mScreenDensity),(int)(topDp*mScreenDensity),(int)(rightDp*mScreenDensity),(int)(bottomDp*mScreenDensity));
-        view.setLayoutParams(layoutParams);
     }
 
     public void setCompassGravity(int gravity){
