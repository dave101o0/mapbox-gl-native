{
  'includes': [
    '../../gyp/common.gypi',
  ],
  'targets': [
    { 'target_name': 'iosapp',
      'product_name': 'Mapbox GL',
      'type': 'executable',
      'product_extension': 'app',
      'mac_bundle': 1,
      'mac_bundle_resources': [
        '<!@(find ./img -type f)',
<<<<<<< HEAD
        './vendor/HockeySDK.framework'
=======
        './features.geojson'
>>>>>>> fb41d0cd
      ],

      'dependencies': [
        '../../mbgl.gyp:bundle_styles',
        '../../mbgl.gyp:core',
        '../../mbgl.gyp:platform-<(platform_lib)',
        '../../mbgl.gyp:http-<(http_lib)',
        '../../mbgl.gyp:asset-<(asset_lib)',
        '../../mbgl.gyp:cache-<(cache_lib)',
      ],

      'sources': [
        './main.m',
        './MBXAppDelegate.h',
        './MBXAppDelegate.m',
        './MBXViewController.h',
        './MBXViewController.mm',
        './MBXAnnotation.h',
        './MBXAnnotation.m',
        '../../platform/darwin/settings_nsuserdefaults.mm',
      ],

      'variables': {
        'libraries': [
          './vendor/HockeySDK.framework',
        ],
        'ldflags': [
          '-framework AssetsLibrary',
          '-framework CoreGraphics',
          '-framework CoreText',
          '-framework QuartzCore',
          '-framework QuickLook',
          '-framework Security',
        ],
      },

      'link_settings': {
        'libraries': [ '<@(libraries)' ],
        'xcode_settings': {
          'OTHER_LDFLAGS': [ '<@(ldflags)' ],
          'FRAMEWORK_SEARCH_PATHS': './vendor',
        },
      },

      'xcode_settings': {
        'SDKROOT': 'iphoneos',
        'SUPPORTED_PLATFORMS': 'iphonesimulator iphoneos',
        'IPHONEOS_DEPLOYMENT_TARGET': '7.0',
        'INFOPLIST_FILE': 'app-info.plist',
        'TARGETED_DEVICE_FAMILY': '1,2',
        'COMBINE_HIDPI_IMAGES': 'NO', # don't merge @2x.png images into .tiff files
        'CLANG_ENABLE_OBJC_ARC': 'YES',
      },

      'configurations': {
        'Debug': {
          'xcode_settings': {
            'CODE_SIGN_IDENTITY': 'iPhone Developer',
          },
        },
        'Release': {
          'xcode_settings': {
            'CODE_SIGN_IDENTITY': 'iPhone Distribution',
            'ARCHS': [ "armv7", "armv7s", "arm64", "i386", "x86_64" ],
          },
        },
      },
    }
  ]
}<|MERGE_RESOLUTION|>--- conflicted
+++ resolved
@@ -10,11 +10,8 @@
       'mac_bundle': 1,
       'mac_bundle_resources': [
         '<!@(find ./img -type f)',
-<<<<<<< HEAD
-        './vendor/HockeySDK.framework'
-=======
+        './vendor/HockeySDK.framework',
         './features.geojson'
->>>>>>> fb41d0cd
       ],
 
       'dependencies': [
