#include <llmr/text/glyph_store.hpp>

#include <llmr/util/std.hpp>
#include <llmr/util/string.hpp>
#include <llmr/util/utf.hpp>
#include <llmr/util/pbf.hpp>
#include <llmr/platform/platform.hpp>
#include <uv.h>
#include <algorithm>
#include <iostream>

namespace llmr {


void FontStack::insert(uint32_t id, const SDFGlyph &glyph) {
    std::lock_guard<std::mutex> lock(mtx);
    metrics.emplace(id, glyph.metrics);
    bitmaps.emplace(id, glyph.bitmap);
    sdfs.emplace(id, glyph);
}

const std::map<uint32_t, GlyphMetrics> &FontStack::getMetrics() const {
    std::lock_guard<std::mutex> lock(mtx);
    return metrics;
}

const std::map<uint32_t, SDFGlyph> &FontStack::getSDFs() const {
    std::lock_guard<std::mutex> lock(mtx);
    return sdfs;
}

const Shaping FontStack::getShaping(const std::u32string &string, const float &maxWidth,
        const float &lineHeight, const float &alignment, const float &verticalAlignment,
        const float &letterSpacing) const {

    std::lock_guard<std::mutex> lock(mtx);
    uint32_t i = 0;
    uint32_t x = 0;
    Shaping shaped;
    // Loop through all characters of this label and shape.
    for (uint32_t chr : string) {
        GlyphPlacement glyph = GlyphPlacement(0, chr, x, 0);
        shaped.push_back(glyph);
        i++;
<<<<<<< HEAD
        x += metrics.find(chr)->second.advance + letterSpacing;
    }

    shaped = lineWrap(shaped, lineHeight, maxWidth, alignment, verticalAlignment);

    return shaped;
}

void alignVertically(Shaping &shaping, const uint32_t &lines, const float &lineHeight, const float &verticalAlign) {
    const float dy = -(lineHeight * (lines - 1) + 24) * verticalAlign - 5;
    for (GlyphPlacement &shape : shaping) {
        shape.y += dy;
=======

        auto metrics_it = metrics.find(chr);
        if (metrics_it != metrics.end()) {
            x += metrics_it->second.advance;
        }
>>>>>>> 3e7f801d
    }
}

void alignHorizontally(Shaping &shaping, const std::map<uint32_t, GlyphMetrics> &metrics,
        const uint32_t &start, const uint32_t &end, const float &alignment) {

    uint32_t lastAdvance = metrics.find(shaping[end].glyph)->second.advance;
    int32_t lineIndent = (shaping[end].x + lastAdvance) * alignment;

    for (uint32_t j = start; j <= end; j++) {
        shaping[j].x -= lineIndent;
    }
}

Shaping FontStack::lineWrap(Shaping shaped, const float &lineHeight, const float &maxWidth,
        const float &alignment, const float &verticalAlignment) const {

    uint32_t lastSafeBreak = 0;
    uint32_t lengthBeforeCurrentLine = 0;
    uint32_t lineStartIndex = 0;
    uint32_t line = 0;

    for (uint32_t i = 0; i < shaped.size(); i++) {
        GlyphPlacement &shape = shaped[i];

        shape.x -= lengthBeforeCurrentLine;
        shape.y += lineHeight * line;

        if (shape.x > maxWidth && lastSafeBreak != 0) {

            uint32_t lineLength = shaped[lastSafeBreak + 1].x;

            for (uint32_t k = lastSafeBreak + 1; k <= i; k++) {
                shaped[k].y += lineHeight;
                shaped[k].x -= lineLength;
            }

            if (alignment) {
                alignHorizontally(shaped, metrics, lineStartIndex, lastSafeBreak - 1, alignment);
            }

            lineStartIndex = lastSafeBreak + 1;
            lastSafeBreak = 0;
            lengthBeforeCurrentLine += lineLength;
            line++;
        }
        if (shape.glyph == 32) {
            lastSafeBreak = i;
        }
    }

    alignHorizontally(shaped, metrics, lineStartIndex, shaped.size() - 1, alignment);
    alignVertically(shaped, line + 1, lineHeight, verticalAlignment);

    return shaped;
}

GlyphPBF::GlyphPBF(const std::string &fontStack, GlyphRange glyphRange)
    : future(promise.get_future().share())
{
    // Load the glyph set URL
    std::string url = util::sprintf<255>("http://mapbox.s3.amazonaws.com/gl-glyphs-256/%s/%d-%d.pbf", fontStack.c_str(), glyphRange.first, glyphRange.second);

    // TODO: Find more reliable URL normalization function
    std::replace(url.begin(), url.end(), ' ', '+');

#if defined(DEBUG)
    fprintf(stderr, "%s\n", url.c_str());
#endif

    platform::request_http(url, [&](platform::Response *res) {
        if (res->code != 200) {
            // Something went wrong with loading the glyph pbf. Pass on the error to the future listeners.
            const std::string msg = util::sprintf<255>("[ERROR] failed to load glyphs (%d): %s\n", res->code, res->error_message.c_str());
            promise.set_exception(std::make_exception_ptr(std::runtime_error(msg)));
        } else {
            // Transfer the data to the GlyphSet and signal its availability.
            // Once it is available, the caller will need to call parse() to actually
            // parse the data we received. We are not doing this here since this callback is being
            // called from another (unknown) thread.
            data.swap(res->body);
            promise.set_value(*this);
        }
    });
}

std::shared_future<GlyphPBF &> GlyphPBF::getFuture() {
    return future;
}

void GlyphPBF::parse(FontStack &stack) {
    std::lock_guard<std::mutex> lock(mtx);

    if (!data.size()) {
        // If there is no data, this means we either haven't received any data, or
        // we have already parsed the data.
        return;
    }

    // Parse the glyph PBF
    pbf glyphs_pbf(reinterpret_cast<const uint8_t *>(data.data()), data.size());

    while (glyphs_pbf.next()) {
        if (glyphs_pbf.tag == 1) { // stacks
            pbf fontstack_pbf = glyphs_pbf.message();
            while (fontstack_pbf.next()) {
                if (fontstack_pbf.tag == 3) { // glyphs
                    pbf glyph_pbf = fontstack_pbf.message();

                    SDFGlyph glyph;

                    while (glyph_pbf.next()) {
                        if (glyph_pbf.tag == 1) { // id
                            glyph.id = glyph_pbf.varint();
                        } else if (glyph_pbf.tag == 2) { // bitmap
                            glyph.bitmap = glyph_pbf.string();
                        } else if (glyph_pbf.tag == 3) { // width
                            glyph.metrics.width = glyph_pbf.varint();
                        } else if (glyph_pbf.tag == 4) { // height
                            glyph.metrics.height = glyph_pbf.varint();
                        } else if (glyph_pbf.tag == 5) { // left
                            glyph.metrics.left = glyph_pbf.svarint();
                        } else if (glyph_pbf.tag == 6) { // top
                            glyph.metrics.top = glyph_pbf.svarint();
                        } else if (glyph_pbf.tag == 7) { // advance
                            glyph.metrics.advance = glyph_pbf.varint();
                        } else {
                            glyph_pbf.skip();
                        }
                    }

                    stack.insert(glyph.id, glyph);
                } else {
                    fontstack_pbf.skip();
                }
            }
        } else {
            glyphs_pbf.skip();
        }
    }

    data.clear();
}


void GlyphStore::waitForGlyphRanges(const std::string &fontStack, const std::set<GlyphRange> &glyphRanges) {
    // We are implementing a blocking wait with futures: Every GlyphSet has a future that we are
    // waiting for until it is loaded.

    FontStack *stack = nullptr;

    std::vector<std::shared_future<GlyphPBF &>> futures;
    futures.reserve(glyphRanges.size());
    {
        std::lock_guard<std::mutex> lock(mtx);
        auto &rangeSets = ranges[fontStack];

        stack = &createFontStack(fontStack);

        // Attempt to load the glyph range. If the GlyphSet already exists, we are getting back
        // the same shared_future.
        for (GlyphRange range : glyphRanges) {
            futures.emplace_back(loadGlyphRange(fontStack, rangeSets, range));
        }
    }

    // Now that we potentially created all GlyphSets, we are waiting for the results, one by one.
    // When we get a result (or the GlyphSet is aready loaded), we are attempting to parse the
    // GlyphSet.
    for (std::shared_future<GlyphPBF &> &future : futures) {
        future.get().parse(*stack);
    }
}

std::shared_future<GlyphPBF &> GlyphStore::loadGlyphRange(const std::string &name, std::map<GlyphRange, std::unique_ptr<GlyphPBF>> &rangeSets, const GlyphRange range) {
    auto range_it = rangeSets.find(range);
    if (range_it == rangeSets.end()) {
        // We don't have this glyph set yet for this font stack.
        range_it = rangeSets.emplace(range, std::make_unique<GlyphPBF>(name, range)).first;
    }

    return range_it->second->getFuture();
}

FontStack &GlyphStore::createFontStack(const std::string &fontStack) {
    auto stack_it = stacks.find(fontStack);
    if (stack_it == stacks.end()) {
        stack_it = stacks.emplace(fontStack, std::make_unique<FontStack>()).first;
    }
    return *stack_it->second.get();
}

FontStack &GlyphStore::getFontStack(const std::string &fontStack) {
    std::lock_guard<std::mutex> lock(mtx);
    return createFontStack(fontStack);
}


}<|MERGE_RESOLUTION|>--- conflicted
+++ resolved
@@ -7,7 +7,6 @@
 #include <llmr/platform/platform.hpp>
 #include <uv.h>
 #include <algorithm>
-#include <iostream>
 
 namespace llmr {
 
@@ -42,7 +41,6 @@
         GlyphPlacement glyph = GlyphPlacement(0, chr, x, 0);
         shaped.push_back(glyph);
         i++;
-<<<<<<< HEAD
         x += metrics.find(chr)->second.advance + letterSpacing;
     }
 
@@ -55,13 +53,6 @@
     const float dy = -(lineHeight * (lines - 1) + 24) * verticalAlign - 5;
     for (GlyphPlacement &shape : shaping) {
         shape.y += dy;
-=======
-
-        auto metrics_it = metrics.find(chr);
-        if (metrics_it != metrics.end()) {
-            x += metrics_it->second.advance;
-        }
->>>>>>> 3e7f801d
     }
 }
 
