--- conflicted
+++ resolved
@@ -121,7 +121,7 @@
         ],
         "dependencies": [
             "../deps/gtest/gtest.gyp:gtest",
-            "../llmr.gyp:llmr-x86",
+            "../mapboxgl.gyp:mapboxgl"
         ]
     },
     {
@@ -222,11 +222,8 @@
           "tile",
           "functions",
           "headless",
-<<<<<<< HEAD
           "style",
-=======
           "comparisons",
->>>>>>> fa4133a0
         ],
     }
   ]
